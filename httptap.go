package main

import (
	"context"
	"crypto/tls"
	"encoding/json"
	"errors"
	"fmt"
	"log"
	"net"
	"net/http"
	"os"
	"os/exec"
	"os/user"
	"path/filepath"
	"runtime"
	"strconv"
	"strings"
	"syscall"
	"time"

	"github.com/alexflint/go-arg"
	"github.com/fatih/color"
	"github.com/google/gopacket"
	"github.com/google/gopacket/layers"
	"github.com/joemiller/certin"
	"github.com/mdlayher/packet"
	"github.com/monasticacademy/httptap/pkg/certfile"
	"github.com/monasticacademy/httptap/pkg/harlog"
	"github.com/monasticacademy/httptap/pkg/opensslpaths"
	"github.com/monasticacademy/httptap/pkg/overlay"
	"github.com/songgao/water"
	"github.com/vishvananda/netlink"
	"golang.org/x/sys/unix"
	"gvisor.dev/gvisor/pkg/tcpip"
	"gvisor.dev/gvisor/pkg/tcpip/adapters/gonet"
	"gvisor.dev/gvisor/pkg/tcpip/header"
	"gvisor.dev/gvisor/pkg/tcpip/link/fdbased"
	"gvisor.dev/gvisor/pkg/tcpip/network/ipv4"
	"gvisor.dev/gvisor/pkg/tcpip/network/ipv6"
	"gvisor.dev/gvisor/pkg/tcpip/stack"
	"gvisor.dev/gvisor/pkg/tcpip/transport/icmp"
	"gvisor.dev/gvisor/pkg/tcpip/transport/tcp"
	"gvisor.dev/gvisor/pkg/tcpip/transport/udp"
	"gvisor.dev/gvisor/pkg/waiter"
)

const (
	dumpPacketsToSubprocess   = false
	dumpPacketsFromSubprocess = false
	ttl                       = 10
)

type AddrPort struct {
	Addr net.IP
	Port uint16
}

func (ap AddrPort) String() string {
	return ap.Addr.String() + ":" + strconv.Itoa(int(ap.Port))
}

// copyToDevice copies packets from a channel to a tun device
func copyToDevice(ctx context.Context, dst *water.Interface, src chan []byte) error {
	for {
		select {
		case <-ctx.Done():
			return ctx.Err()
		case packet := <-src:
			_, err := dst.Write(packet)
			if err != nil {
				errorf("error writing %d bytes to tun: %v, dropping and continuing...", len(packet), err)
			}

			if dumpPacketsToSubprocess {
				reply := gopacket.NewPacket(packet, layers.LayerTypeIPv4, gopacket.Default)
				verbose(strings.Repeat("\n", 3))
				verbose(strings.Repeat("=", 80))
				verbose("To subprocess:")
				verbose(reply.Dump())
			} else {
				verbosef("transmitting %v raw bytes to subprocess", len(packet))
			}
		}
	}
}

// readFromDevice parses packets from a tun device and delivers them to the TCP and UDP stacks
func readFromDevice(ctx context.Context, tun *water.Interface, tcpstack *tcpStack, udpstack *udpStack) error {
	// start reading raw bytes from the tunnel device and sending them to the appropriate stack
	buf := make([]byte, 1500)
	for {
		// read a packet (TODO: implement non-blocking read on the file descriptor, check for context cancellation)
		n, err := tun.Read(buf)
		if err != nil {
			errorf("error reading a packet from tun: %v, ignoring", err)
			continue
		}

		packet := gopacket.NewPacket(buf[:n], layers.LayerTypeIPv4, gopacket.Default)
		ipv4, ok := packet.Layer(layers.LayerTypeIPv4).(*layers.IPv4)
		if !ok {
			continue
		}

		tcp, isTCP := packet.Layer(layers.LayerTypeTCP).(*layers.TCP)
		udp, isUDP := packet.Layer(layers.LayerTypeUDP).(*layers.UDP)
		if !isTCP && !isUDP {
			continue
		}

		if dumpPacketsFromSubprocess {
			verbose(strings.Repeat("\n", 3))
			verbose(strings.Repeat("=", 80))
			verbose("From subprocess:")
			verbose(packet.Dump())
		}

		if isTCP {
			verbosef("received from subprocess: %v", summarizeTCP(ipv4, tcp, tcp.Payload))
			tcpstack.handlePacket(ipv4, tcp, tcp.Payload)
		}
		if isUDP {
			verbosef("received from subprocess: %v", summarizeUDP(ipv4, udp, udp.Payload))
			udpstack.handlePacket(ipv4, udp, udp.Payload)
		}
	}
}

// layernames makes a one-line list of layers in a packet
func layernames(packet gopacket.Packet) []string {
	var s []string
	for _, layer := range packet.Layers() {
		s = append(s, layer.LayerType().String())
	}
	return s
}

var isVerbose bool

func verbose(msg string) {
	if isVerbose {
		log.Print(msg)
	}
}

func verbosef(fmt string, parts ...interface{}) {
	if isVerbose {
		log.Printf(fmt, parts...)
	}
}

var errorColor = color.New(color.FgRed, color.Bold)

func errorf(fmt string, parts ...interface{}) {
	if !strings.HasSuffix(fmt, "\n") {
		fmt += "\n"
	}
	errorColor.Printf(fmt, parts...)
}

func Main() error {
	ctx := context.Background()
	var args struct {
		Verbose            bool   `arg:"-v,--verbose,env:HTTPTAP_VERBOSE"`
		NoNewUserNamespace bool   `arg:"--no-new-user-namespace,env:HTTPTAP_NO_NEW_USER_NAMESPACE" help:"do not create a new user namespace (must be run as root)"`
		Stderr             bool   `arg:"env:HTTPTAP_LOG_TO_STDERR" help:"log to standard error (default is standard out)"`
		Tun                string `default:"httptap" help:"name of the TUN device that will be created"`
		Subnet             string `default:"10.1.1.100/24" help:"IP address of the network interface that the subprocess will see"`
		Gateway            string `default:"10.1.1.1" help:"IP address of the gateway that intercepts and proxies network packets"`
		WebUI              string `arg:"env:HTTPTAP_WEB_UI" help:"address and port to serve API on"`
		UID                int
		GID                int
		User               string   `help:"run command as this user (username or id)"`
		NoOverlay          bool     `arg:"--no-overlay,env:HTTPTAP_NO_OVERLAY" help:"do not mount any overlay filesystems"`
		Stack              string   `arg:"env:HTTPTAP_STACK" default:"gvisor" help:"which tcp implementation to use: 'gvisor' or 'homegrown'"`
		DumpTCP            bool     `arg:"--dump-tcp,env:HTTPTAP_DUMP_TCP" help:"dump all TCP packets sent and received to standard out"`
		DumpHAR            string   `arg:"--dump-har,env:HTTPTAP_DUMP_HAR" help:"path to dump HAR capture to"`
		HTTPPorts          []int    `arg:"--http" help:"list of TCP ports to intercept HTTP traffic on"`
		HTTPSPorts         []int    `arg:"--https" help:"list of TCP ports to intercept HTTPS traffic on"`
		Head               bool     `help:"whether to include HTTP headers in terminal output"`
		Body               bool     `help:"whether to include HTTP payloads in terminal output"`
		Command            []string `arg:"positional"`
	}
	args.HTTPPorts = []int{80}
	args.HTTPSPorts = []int{443}
	arg.MustParse(&args)

	if len(args.Command) == 0 {
		args.Command = []string{"/bin/sh"}
	}
	if args.Stderr {
		log.SetOutput(os.Stderr)
	}

	isVerbose = args.Verbose

	// first we re-exec ourselves in a new user namespace
	if !strings.HasPrefix(os.Args[0], "httptap.stage.") && !args.NoNewUserNamespace {
		verbosef("at first stage, launching second stage in a new user namespace...")

		// Decide which user and group we should later switch to. We must do this before creating the user
		// namespace because then we will not know which user we were originally launched by.
		uid := os.Geteuid()
		gid := os.Getegid()
		if args.User != "" {
			u, err := user.Lookup(args.User)
			if err != nil {
				return fmt.Errorf("error looking up user %q: %w", args.User, err)
			}

			uid, err = strconv.Atoi(u.Uid)
			if err != nil {
				return fmt.Errorf("error parsing user id %q as a number: %w", u.Uid, err)
			}

			gid, err = strconv.Atoi(u.Gid)
			if err != nil {
				return fmt.Errorf("error parsing group id %q as a number: %w", u.Gid, err)
			}
		}

		// Here we move to a new user namespace, which is an unpriveleged operation, and which
		// allows us to do everything else without being root.
		//
		// In a C program, we could run unshare(CLONE_NEWUSER) and directly be in a new user
		// namespace. In a Go program that is not possible because all Go programs are multithreaded
		// (even with GOMAXPROCS=1), and unshare(CLONE_NEWUSER) is only available to single-threaded
		// programs.
		//
		// Our best option is to launch ourselves in a subprocess that is in a new user namespace,
		// using /proc/self/exe, which contains the executable code for the current process. This
		// is the same approach taken by docker's reexec package.

		cmd := exec.Command("/proc/self/exe")
		cmd.Args = append([]string{"httptap.stage.2", "--uid", strconv.Itoa(uid), "--gid", strconv.Itoa(gid)}, os.Args[1:]...)
		cmd.Stdin = os.Stdin
		cmd.Stdout = os.Stdout
		cmd.Stderr = os.Stderr
		cmd.Env = os.Environ()
		cmd.SysProcAttr = &syscall.SysProcAttr{
			Cloneflags: syscall.CLONE_NEWUSER,
			UidMappings: []syscall.SysProcIDMap{{
				ContainerID: 0,
				HostID:      os.Getuid(),
				Size:        1,
			}},
			GidMappings: []syscall.SysProcIDMap{{
				ContainerID: 0,
				HostID:      os.Getgid(),
				Size:        1,
			}},
		}
		err := cmd.Run()
		// if the subprocess exited with an error code then do not print any
		// extra information but do exit with the same code
		if exiterr, ok := err.(*exec.ExitError); ok {
			os.Exit(exiterr.ExitCode())
		}
		if err != nil {
			return fmt.Errorf("error re-executing ourselves in a new user namespace: %w", err)
		}
		return nil
	}

	if os.Args[0] == "httptap.stage.3" {
		verbose("at third stage...")

		// there are three (!) user/group IDs for a process: the real, effective, and saved
		// they have the purpose of allowing the process to go "back" to them
		// here we set just the effective, which, when you are root, sets all three

		if args.GID != 0 {
			verbosef("switching to gid %d", args.GID)
			err := unix.Setgid(args.GID)
			if err != nil {
				return fmt.Errorf("error switching to group %v: %w", args.GID, err)
			}
		}

		if args.UID != 0 {
			verbosef("switching to uid %d", args.UID)
			err := unix.Setuid(args.UID)
			if err != nil {
				return fmt.Errorf("error switching to user %v: %w", args.UID, err)
			}
		}

		verbosef("third stage now in uid %d, gid %d, launching final subprocess...", unix.Getuid(), unix.Getgid())

		// launch the command that the user originally requested
		cmd := exec.Command(args.Command[0])
		cmd.Args = args.Command
		cmd.Stdin = os.Stdin
		cmd.Stdout = os.Stdout
		cmd.Stderr = os.Stderr
		err := cmd.Run()
		if exiterr, ok := err.(*exec.ExitError); ok {
			os.Exit(exiterr.ExitCode())
		}
		if err != nil {
			return fmt.Errorf("error launching final subprocess from third stage: %w", err)
		}
		return nil
	}

	verbosef("at second stage, creating certificate authority...")

	// generate a root certificate authority
	ca, err := certin.NewCert(nil, certin.Request{CN: "root CA", IsCA: true})
	if err != nil {
		return fmt.Errorf("error creating root CA: %w", err)
	}

	// create a temporary directory
	tempdir, err := os.MkdirTemp("", "")
	if err != nil {
		return fmt.Errorf("error creating temporary directory: %w", err)
	}
	defer os.RemoveAll(tempdir)

	// marshal certificate authority to PEM format
	caPEM, err := certfile.MarshalPEM(ca.Certificate)
	if err != nil {
		return fmt.Errorf("error marshaling certificate authority to PEM format: %w", err)
	}

	// write certificate authority to PEM file
	caPath := filepath.Join(tempdir, "ca-certificates.crt")
	err = os.WriteFile(caPath, caPEM, 0666)
	if err != nil {
		return fmt.Errorf("error writing certificate authority to temporary PEM file: %w", err)
	}
	verbosef("created %v", caPath)

	// write certificate authority to another common PEM file
	caPath2 := filepath.Join(tempdir, "ca-bundle.crt")
	err = os.WriteFile(caPath2, caPEM, 0666)
	if err != nil {
		return fmt.Errorf("error writing certificate authority to temporary PEM file: %w", err)
	}
	verbosef("created %v", caPath2)

	// write the certificate authority to a temporary PKCS12 file
	// write certificate authority to PEM file
	caPathPKCS12 := filepath.Join(tempdir, "ca-certificates.pkcs12")
	err = certfile.WritePKCS12(caPathPKCS12, ca.Certificate)
	if err != nil {
		return fmt.Errorf("error writing certificate authority to temporary PEM file: %w", err)
	}
	verbosef("created %v", caPathPKCS12)

	// lock the OS thread because network and mount namespaces are specific to a single OS thread
	runtime.LockOSThread()
	defer runtime.UnlockOSThread()

	// create a new network namespace
	if err := unix.Unshare(unix.CLONE_NEWNET); err != nil {
		return fmt.Errorf("error creating network namespace: %w", err)
	}

	// create a tun device in the new namespace
	tun, err := water.New(water.Config{
		DeviceType: water.TUN,
		PlatformSpecificParams: water.PlatformSpecificParams{
			Name: args.Tun,
		},
	})
	if err != nil {
		return fmt.Errorf("error creating tun device: %w", err)
	}

	// find the link for the device we just created
	link, err := netlink.LinkByName(args.Tun)
	if err != nil {
		return fmt.Errorf("error finding link for new tun device %q: %w", args.Tun, err)
	}

	verbosef("tun device has MTU %d", link.Attrs().MTU)

	// bring the link up
	err = netlink.LinkSetUp(link)
	if err != nil {
		return fmt.Errorf("error bringing up link for %q: %w", args.Tun, err)
	}

	// parse the subnet that we will assign to the interface within the namespace
	linksubnet, err := netlink.ParseIPNet(args.Subnet)
	if err != nil {
		return fmt.Errorf("error parsing subnet: %w", err)
	}

	// assign the address we just parsed to the link, which will change the routing table
	err = netlink.AddrAdd(link, &netlink.Addr{
		IPNet: linksubnet,
	})
	if err != nil {
		return fmt.Errorf("error assign address to tun device: %w", err)
	}

	// parse the subnet corresponding to all globally routable ipv4 addresses
	ip4Routable, err := netlink.ParseIPNet("0.0.0.0/0")
	if err != nil {
		return fmt.Errorf("error parsing global subnet: %w", err)
	}

	// parse the subnet corresponding to all globally routable ipv6 addresses
	ip6Routable, err := netlink.ParseIPNet("2000::/3")
	if err != nil {
		return fmt.Errorf("error parsing global subnet: %w", err)
	}

	// add a route that sends all ipv4 traffic going anywhere to the tun device
	err = netlink.RouteAdd(&netlink.Route{
		Dst:       ip4Routable,
		LinkIndex: link.Attrs().Index,
	})
	if err != nil {
		return fmt.Errorf("error creating default ipv4 route: %w", err)
	}

	// add a route that sends all ipv6 traffic going anywhere to the tun device
	err = netlink.RouteAdd(&netlink.Route{
		Dst:       ip6Routable,
		LinkIndex: link.Attrs().Index,
	})
	if err != nil {
		return fmt.Errorf("error creating default route: %w", err)
	}

	// find the loopback device
	loopback, err := netlink.LinkByName("lo")
	if err != nil {
		return fmt.Errorf("error finding link for loopback device: %w", err)
	}

	// bring the link up
	err = netlink.LinkSetUp(loopback)
	if err != nil {
		return fmt.Errorf("error bringing up link for loopback device: %w", err)
	}

	// if --dump was provided then start watching everything
	if args.DumpTCP {
		iface, err := net.InterfaceByName(args.Tun)
		if err != nil {
			return err
		}

		// packet.Raw means listen for raw IP packets (requires root permissions)
		// unix.ETH_P_ALL means listen for all packets
		conn, err := packet.Listen(iface, packet.Raw, unix.ETH_P_ALL, nil)
		if err != nil {
			if errors.Is(err, unix.EPERM) {
				return fmt.Errorf("you need root permissions to read raw packets (%w)", err)
			}
			return fmt.Errorf("error listening for raw packet: %w", err)
		}

		// set promiscuous mode so that we see everything
		err = conn.SetPromiscuous(true)
		if err != nil {
			return fmt.Errorf("error setting raw packet connection to promiscuous mode: %w", err)
		}

		go func() {
			// read packets forever
			buf := make([]byte, iface.MTU)
			for {
				n, _, err := conn.ReadFrom(buf)
				if err != nil {
					log.Printf("error reading raw packet: %v, aborting dump", err)
					return
				}

				// decode and dump
				packet := gopacket.NewPacket(buf[:n], layers.LayerTypeIPv4, gopacket.NoCopy)
				log.Println(packet.Dump())
			}
		}()
	}

	// if /etc/ is a directory then set up an overlay
	if st, err := os.Lstat("/etc"); err == nil && st.IsDir() && !args.NoOverlay {
		verbose("overlaying /etc ...")

		// overlay resolv.conf
		mount, err := overlay.Mount("/etc", overlay.File("resolv.conf", []byte("nameserver "+args.Gateway+"\n")))
		if err != nil {
			return fmt.Errorf("error setting up overlay: %w", err)
		}
		defer mount.Remove()
	}

<<<<<<< HEAD
=======
	// overlay common certificate authority file locations
	var caLocations = []string{"/etc/ssl/certs/ca-certificates.crt"}
	for _, path := range caLocations {
		if st, err := os.Lstat(path); err == nil && st.Mode().IsRegular() && !args.NoOverlay {
			verbosef("overlaying %v...", path)
			mount, err := overlay.Mount(filepath.Dir(path), overlay.File(filepath.Base(path), caPEM))
			if err != nil {
				return fmt.Errorf("error setting up overlay: %w", err)
			}
			defer mount.Remove()
		}
	}

	// switch user and group if requested
	if args.User != "" {
		u, err := user.Lookup(args.User)
		if err != nil {
			return fmt.Errorf("error looking up user %q: %w", args.User, err)
		}

		uid, err := strconv.Atoi(u.Uid)
		if err != nil {
			return fmt.Errorf("error parsing user id %q as a number: %w", u.Uid, err)
		}

		gid, err := strconv.Atoi(u.Gid)
		if err != nil {
			return fmt.Errorf("error parsing group id %q as a number: %w", u.Gid, err)
		}

		// there are three (!) user/group IDs for a process: the real, effective, and saved
		// they have the purpose of allowing the process to go "back" to them
		// here we set just the effective, which, when you are root, sets all three

		err = unix.Setgid(gid)
		if err != nil {
			return fmt.Errorf("error switching to group %q (gid %v): %w", args.User, gid, err)
		}

		err = unix.Setuid(uid)
		if err != nil {
			return fmt.Errorf("error switching to user %q (uid %v): %w", args.User, uid, err)
		}

		verbosef("now in uid %d, gid %d", unix.Getuid(), unix.Getgid())
	}

>>>>>>> bb6fcd3d
	// start printing to standard output if requested
	httpcalls, _ := listenHTTP()
	go func() {
		reqcolor := color.New(color.FgBlue, color.Bold)
		resp2xx := color.New(color.FgGreen)
		resp3xx := color.New(color.FgMagenta)
		resp4xx := color.New(color.FgYellow)
		resp5xx := color.New(color.FgRed)
		for c := range httpcalls {
			// log the request (do not do this earlier since reqbody may not be compete until now)
			reqcolor.Printf("---> %v %v\n", c.Request.Method, c.Request.URL)
			if args.Head {
				for k, vs := range c.Request.Header {
					for _, v := range vs {
						log.Printf("> %s: %s", k, v)
					}
				}
			}
			if args.Body && len(c.Request.Body) > 0 {
				log.Println(string(c.Request.Body))
			}

			// log the response
			var respcolor *color.Color
			switch {
			case c.Response.StatusCode < 300:
				respcolor = resp2xx
			case c.Response.StatusCode < 400:
				respcolor = resp3xx
			case c.Response.StatusCode < 500:
				respcolor = resp4xx
			default:
				respcolor = resp5xx
			}
			respcolor.Printf("<--- %v %v (%d bytes)\n", c.Response.StatusCode, c.Request.URL, len(c.Response.Body))
			if args.Head {
				for k, vs := range c.Response.Header {
					for _, v := range vs {
						log.Printf("< %s: %s", k, v)
					}
				}
			}
			if args.Body && len(c.Response.Body) > 0 {
				log.Println(string(c.Response.Body))
			}
		}
	}()

	// start a web server if requested
	if args.WebUI != "" {
		// TODO: open listener first so that we can check that it works before proceeding
		go func() {
			http.HandleFunc("/api/calls", func(w http.ResponseWriter, r *http.Request) {
				verbose("at /api/calls")

				// listen for HTTP request/response pairs intercepted by the proxy
				ch, history := listenHTTP()
				_ = history

				// TODO: do not set cors headers like this by default
				w.Header().Set("Access-Control-Allow-Origin", "*")
				w.Header().Set("Access-Control-Expose-Headers", "Content-Type")
				w.Header().Set("Content-Type", "text/event-stream")
				w.Header().Set("Content-Encoding", "none") // this is critical for the nextjs dev server to proxy this correctly
				w.Header().Set("Cache-Control", "no-cache")
				w.Header().Set("Connection", "keep-alive")
				w.WriteHeader(http.StatusOK)

				f := w.(http.Flusher)

			outer:
				for {
					select {
					case httpcall := <-ch:
						fmt.Fprint(w, "data: ")
						json.NewEncoder(w).Encode(httpcall)
						fmt.Fprint(w, "\n\n")
						f.Flush()
					case <-r.Context().Done():
						break outer
					}
				}
			})

			log.Printf("listening on %v ...", args.WebUI)
			err := http.ListenAndServe(args.WebUI, nil)
			if err != nil {
				log.Fatal(err) // TODO: gracefully shut down the whole app
			}
		}()
	}

	// set up environment variables for the subprocess
	env := append(
		os.Environ(),
		"PS1=HTTPTAP # ",
		"HTTPTAP=1",
		"CURL_CA_BUNDLE="+caPath,
		"REQUESTS_CA_BUNDLE="+caPath,
		"SSL_CERT_FILE="+caPath,
		"DENO_CERT="+caPath,           // for deno, which does not read SSL_CERT_FILE
		"NODE_EXTRA_CA_CERTS="+caPath, // for bun, which does not read SSL_CERT_FILE
		"_JAVA_OPTIONS=-Djavax.net.ssl.trustStore="+caPathPKCS12,
		"JDK_JAVA_OPTIONS=-Djavax.net.ssl.trustStore="+caPathPKCS12,
		"NODE_EXTRA_CA_CERTS="+caPath,
	)

	// get the name of the environment variable that openssl is configured to read
	// if openssl is not installed or cannot be loaded then this gracefully fails with empty
	// return value
	if opensslenv := opensslpaths.DefaultCertFileEnv(); opensslenv != "" {
		env = append(env, opensslenv+"="+caPath)
		verbosef("openssl is installed and configured to read %q", opensslenv)
	}

	if opensslenv := opensslpaths.DefaultCertDirEnv(); opensslenv != "" {
		env = append(env, opensslenv+"="+tempdir)
		verbosef("openssl is installed and configured to read %q", opensslenv)
	}

	verbose("running subcommand now ================")

	// create a goroutine to facilitate sending packets to the process
	toSubprocess := make(chan []byte, 1000)
	go copyToDevice(ctx, tun, toSubprocess)

	// start a goroutine to process packets from the subprocess -- this will be killed
	// when the subprocess completes
	verbosef("listening on %v", args.Tun)

	// the application-level thing is the mux, which distributes new connections according to patterns
	var mux mux

	// handle DNS queries by calling net.Resolve
	mux.HandleUDP(":53", func(conn net.Conn) {
		defer conn.Close()
		for {
			// allocate new buffer on each iteration for now because different handlers for each packet
			// are started asynchronously
			payload := make([]byte, link.Attrs().MTU)
			n, err := conn.Read(payload)
			if err == net.ErrClosed {
				verbose("UDP connection closed, exiting the read loop")
				break
			}
			if err != nil {
				verbosef("error reading udp packet with conn.ReadFrom: %v, ignoring", err)
				continue
			}

			verbosef("read a UDP packet with %d bytes", n)

			// handle the DNS query asynchronously
			go handleDNS(context.Background(), conn, payload)
		}
	})

	// create the transport that will proxy intercepted connections out to the world
	var roundTripper http.RoundTripper = &http.Transport{
		Proxy: http.ProxyFromEnvironment,
		DialContext: func(ctx context.Context, network, address string) (net.Conn, error) {
			if network != "tcp" {
				return nil, fmt.Errorf("network %q was requested of dialer pinned to tcp", network)
			}
			var dialTo string
			dialTo, ok := ctx.Value(dialToContextKey).(string)
			if !ok {
				return nil, fmt.Errorf("context on proxied request was missing dialTo key")
			}

			// In order for processes in the network namespace to reach "localhost" in the host's
			// network they use "host.httptap.local" or 169.254.77.65. Here we route request to
			// those addresses to 127.0.0.1.
			dialTo = strings.Replace(dialTo, specialHostName, "127.0.0.1", 1)
			dialTo = strings.Replace(dialTo, specialHostIP, "127.0.0.1", 1)

			verbosef("pinned dialer ignoring %q and dialing %v", address, dialTo)
			return net.Dial("tcp", dialTo)
		},
		ForceAttemptHTTP2:     true,
		MaxIdleConns:          5,
		IdleConnTimeout:       90 * time.Second,
		TLSHandshakeTimeout:   10 * time.Second,
		ExpectContinueTimeout: 1 * time.Second,
		TLSClientConfig:       &tls.Config{InsecureSkipVerify: true},
	}

	// set up middlewares for HAR file logging if requested
	if args.DumpHAR != "" {
		// open the file right away so that filesystem errors get surfaced as soon as possible
		f, err := os.Create(args.DumpHAR)
		if err != nil {
			log.Printf("error opening HAR file for writing: %v", err)
		}
		defer f.Close()

		// add the HAR middleware
		harlogger := harlog.Transport{
			Transport: roundTripper,
			UnusualError: func(err error) error {
				verbosef("error in HAR log capture: %v, ignoring", err)
				return nil
			},
		}

		roundTripper = &harlogger

		// write the HAR log at program termination
		defer func() {
			err := json.NewEncoder(f).Encode(harlogger.HAR())
			if err != nil {
				verbosef("error serializing HAR output: %v, ignoring", err)
			}
		}()
	}

	// intercept TCP connections on requested HTTP ports and treat as HTTP
	for _, port := range args.HTTPPorts {
		mux.HandleTCP(fmt.Sprintf(":%d", port), func(conn net.Conn) {
			proxyHTTP(roundTripper, conn)
		})
	}

	// intercept TCP connections on requested HTTPS ports and treat as HTTPS
	for _, port := range args.HTTPSPorts {
		mux.HandleTCP(fmt.Sprintf(":%d", port), func(conn net.Conn) {
			proxyHTTPS(roundTripper, conn, ca)
		})
	}

	// listen for other TCP connections and proxy to the world
	mux.HandleTCP("*", func(conn net.Conn) {
		dst := conn.LocalAddr().String()

		// In order for processes in the network namespace to reach "localhost" in the host's
		// network they use "host.httptap.local" or 169.254.77.65. Here we route request to
		// those addresses to 127.0.0.1.
		dst = strings.Replace(dst, specialHostName, "127.0.0.1", 1)
		dst = strings.Replace(dst, specialHostIP, "127.0.0.1", 1)

		proxyConn("tcp", dst, conn)
	})

	// listen for other UDP connections and proxy to the world
	mux.HandleUDP("*", func(conn net.Conn) {
		dst := conn.LocalAddr().String()

		// In order for processes in the network namespace to reach "localhost" in the host's
		// network they use "host.httptap.local" or 169.254.77.65. Here we route request to
		// those addresses to 127.0.0.1.
		dst = strings.Replace(dst, specialHostName, "127.0.0.1", 1)
		dst = strings.Replace(dst, specialHostIP, "127.0.0.1", 1)

		proxyConn("udp", dst, conn)
	})

	switch strings.ToLower(args.Stack) {
	case "homegrown":
		// instantiate the tcp and udp stacks and start reading packets from the TUN device
		tcpstack := newTCPStack(&mux, toSubprocess)
		udpstack := newUDPStack(&mux, toSubprocess)
		go readFromDevice(ctx, tun, tcpstack, udpstack)
	case "gvisor":
		// create the stack with udp and tcp protocols
		s := stack.New(stack.Options{
			NetworkProtocols:   []stack.NetworkProtocolFactory{ipv4.NewProtocol, ipv6.NewProtocol},
			TransportProtocols: []stack.TransportProtocolFactory{tcp.NewProtocol, udp.NewProtocol, icmp.NewProtocol4},
		})

		// create a link endpoint based on the TUN device
		endpoint, err := fdbased.New(&fdbased.Options{
			FDs: []int{int(tun.ReadWriteCloser.(*os.File).Fd())},
			MTU: uint32(link.Attrs().MTU),
		})
		if err != nil {
			return fmt.Errorf("error creating link from tun device file descriptor: %v", err)
		}

		// create the TCP forwarder, which accepts gvisor connections and notifies the mux
		const maxInFlight = 100 // maximum simultaneous connections
		tcpForwarder := tcp.NewForwarder(s, 0, maxInFlight, func(r *tcp.ForwarderRequest) {
			// remote address is the IP address of the subprocess
			// local address is IP address that the subprocess was trying to reach
			verbosef("at TCP forwarder: %v:%v => %v:%v",
				r.ID().RemoteAddress, r.ID().RemotePort,
				r.ID().LocalAddress, r.ID().LocalPort)

			// dispatch the request via the mux
			go mux.notifyTCP(&tcpRequest{r, new(waiter.Queue)})
		})

		// TODO: this UDP forwarder sometimes only ever processes one UDP packet, other times it keeps going... :/
		// create the UDP forwarder, which accepts UDP packets and notifies the mux
		udpForwarder := udp.NewForwarder(s, func(r *udp.ForwarderRequest) {
			// remote address is the IP address of the subprocess
			// local address is IP address that the subprocess was trying to reach
			verbosef("at UDP forwarder: %v:%v => %v:%v",
				r.ID().RemoteAddress, r.ID().RemotePort,
				r.ID().LocalAddress, r.ID().LocalPort)

			// create an endpoint for responding to this packet -- unlike TCP we do this right away because there is no SYN+ACK to decide whether to send
			var wq waiter.Queue
			ep, err := r.CreateEndpoint(&wq)
			if err != nil {
				verbosef("error accepting connection: %v", err)
				return
			}

			// dispatch the request via the mux
			go mux.notifyUDP(gonet.NewUDPConn(&wq, ep))
		})

		// register the forwarders with the stack
		s.SetTransportProtocolHandler(tcp.ProtocolNumber, tcpForwarder.HandlePacket)
		s.SetTransportProtocolHandler(udp.ProtocolNumber, udpForwarder.HandlePacket)
		s.SetTransportProtocolHandler(icmp.ProtocolNumber4, func(id stack.TransportEndpointID, pb *stack.PacketBuffer) bool {
			verbosef("got icmp packet %v => %v", id.RemoteAddress, id.LocalAddress)
			return false // this means the packet was handled and no error handler needs to be invoked
		})
		s.SetTransportProtocolHandler(icmp.ProtocolNumber6, func(id stack.TransportEndpointID, pb *stack.PacketBuffer) bool {
			verbosef("got icmp6 packet %v => %v", id.RemoteAddress, id.LocalAddress)
			return false // this means the packet was handled and no error handler needs to be invoked
		})

		// create the network interface -- tun2socks says this must happen *after* registering the TCP forwarder
		nic := s.NextNICID()
		er := s.CreateNIC(nic, endpoint)
		if er != nil {
			return fmt.Errorf("error creating NIC: %v", er)
		}

		// set promiscuous mode so that the forwarder receives packets not addressed to us
		er = s.SetPromiscuousMode(nic, true)
		if er != nil {
			return fmt.Errorf("error activating promiscuous mode: %v", er)
		}

		// set spoofing mode so that we can send packets from any address
		er = s.SetSpoofing(nic, true)
		if er != nil {
			return fmt.Errorf("error activating spoofing mode: %v", er)
		}

		// set up the route table so that we can send packets to the subprocess
		s.SetRouteTable([]tcpip.Route{
			{
				Destination: header.IPv4EmptySubnet,
				NIC:         nic,
			},
			{
				Destination: header.IPv6EmptySubnet,
				NIC:         nic,
			},
		})

	default:
		return fmt.Errorf("invalid stack %q; valid choices are 'gvisor' or 'homegrown'", args.Stack)
	}

	verbosef("launching third stage targetting uid %d, gid %d...", args.UID, args.GID)

	// launch the third stage in a second user namespace, this time with mappings reversed
	cmd := exec.Command("/proc/self/exe")
	cmd.Args = append([]string{"httptap.stage.3", "--verbose", "--uid", strconv.Itoa(args.UID), "--gid", strconv.Itoa(args.GID), "--"}, args.Command...)
	cmd.Stdin = os.Stdin
	cmd.Stdout = os.Stdout
	cmd.Stderr = os.Stderr
	cmd.Env = env
	cmd.SysProcAttr = &syscall.SysProcAttr{
		Cloneflags: syscall.CLONE_NEWUSER,
		UidMappings: []syscall.SysProcIDMap{{
			ContainerID: args.UID,
			HostID:      0,
			Size:        1,
		}},
		GidMappings: []syscall.SysProcIDMap{{
			ContainerID: args.GID,
			HostID:      0,
			Size:        1,
		}},
	}

	err = cmd.Start()
	if err != nil {
		return fmt.Errorf("error starting third stage subprocess: %w", err)
	}

	// wait for the subprocess to complete
	err = cmd.Wait()
	if err != nil {
		exitError, isExitError := err.(*exec.ExitError)
		if isExitError {
			os.Exit(exitError.ExitCode())
		} else {
			return fmt.Errorf("error running subprocess: %v", err)
		}
	}
	return nil
}

func main() {
	log.SetOutput(os.Stdout)
	log.SetFlags(0)
	err := Main()
	if err != nil {
		log.Fatal(err)
	}
}<|MERGE_RESOLUTION|>--- conflicted
+++ resolved
@@ -233,7 +233,11 @@
 		// is the same approach taken by docker's reexec package.
 
 		cmd := exec.Command("/proc/self/exe")
-		cmd.Args = append([]string{"httptap.stage.2", "--uid", strconv.Itoa(uid), "--gid", strconv.Itoa(gid)}, os.Args[1:]...)
+		cmd.Args = append([]string{
+			"httptap.stage.2",
+			"--uid", strconv.Itoa(uid),
+			"--gid", strconv.Itoa(gid)},
+			os.Args[1:]...)
 		cmd.Stdin = os.Stdin
 		cmd.Stdout = os.Stdout
 		cmd.Stderr = os.Stderr
@@ -492,8 +496,6 @@
 		defer mount.Remove()
 	}
 
-<<<<<<< HEAD
-=======
 	// overlay common certificate authority file locations
 	var caLocations = []string{"/etc/ssl/certs/ca-certificates.crt"}
 	for _, path := range caLocations {
@@ -507,41 +509,6 @@
 		}
 	}
 
-	// switch user and group if requested
-	if args.User != "" {
-		u, err := user.Lookup(args.User)
-		if err != nil {
-			return fmt.Errorf("error looking up user %q: %w", args.User, err)
-		}
-
-		uid, err := strconv.Atoi(u.Uid)
-		if err != nil {
-			return fmt.Errorf("error parsing user id %q as a number: %w", u.Uid, err)
-		}
-
-		gid, err := strconv.Atoi(u.Gid)
-		if err != nil {
-			return fmt.Errorf("error parsing group id %q as a number: %w", u.Gid, err)
-		}
-
-		// there are three (!) user/group IDs for a process: the real, effective, and saved
-		// they have the purpose of allowing the process to go "back" to them
-		// here we set just the effective, which, when you are root, sets all three
-
-		err = unix.Setgid(gid)
-		if err != nil {
-			return fmt.Errorf("error switching to group %q (gid %v): %w", args.User, gid, err)
-		}
-
-		err = unix.Setuid(uid)
-		if err != nil {
-			return fmt.Errorf("error switching to user %q (uid %v): %w", args.User, uid, err)
-		}
-
-		verbosef("now in uid %d, gid %d", unix.Getuid(), unix.Getgid())
-	}
-
->>>>>>> bb6fcd3d
 	// start printing to standard output if requested
 	httpcalls, _ := listenHTTP()
 	go func() {
@@ -905,7 +872,11 @@
 
 	// launch the third stage in a second user namespace, this time with mappings reversed
 	cmd := exec.Command("/proc/self/exe")
-	cmd.Args = append([]string{"httptap.stage.3", "--verbose", "--uid", strconv.Itoa(args.UID), "--gid", strconv.Itoa(args.GID), "--"}, args.Command...)
+	cmd.Args = append([]string{
+		"httptap.stage.3",
+		"--uid", strconv.Itoa(args.UID),
+		"--gid", strconv.Itoa(args.GID), "--"},
+		args.Command...)
 	cmd.Stdin = os.Stdin
 	cmd.Stdout = os.Stdout
 	cmd.Stderr = os.Stderr
